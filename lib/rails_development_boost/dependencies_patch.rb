--- conflicted
+++ resolved
@@ -279,25 +279,6 @@
     
     def remove_child_module_constant(parent_object, full_child_const_name)
       remove_constant(full_child_const_name)
-<<<<<<< HEAD
-    end
-    
-    def in_autoloaded_namespace?(object)
-      while object != Object
-        return true if autoloaded_namespace_object?(object)
-        object = object.parent
-      end
-      false
-    end    
-    
-    def remove_same_file_constants(const_name)
-      LoadedFile.each_file_with_const(const_name) {|file| unload_containing_file(const_name, file)}
-    end
-    
-    def unload_containing_file(const_name, file)
-      unload_file(file)
-=======
->>>>>>> 8c71a756
     end
     
     def remove_explicit_dependencies_of(const_name)
