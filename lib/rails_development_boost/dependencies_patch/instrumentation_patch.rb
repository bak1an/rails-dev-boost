--- conflicted
+++ resolved
@@ -102,16 +102,6 @@
         ActiveSupport::Dependencies.singleton_class.include?(self)
       end
       
-<<<<<<< HEAD
-      def unload_modified_files!
-        boost_log('--- START ---')
-        super.tap do
-          boost_log('--- END ---')
-        end
-      end
-      
-=======
->>>>>>> 01a7bc6f
       def load_file_without_constant_tracking(path, *args)
         other_args = ", #{args.map(&:inspect).join(', ')}" if args.any?
         boost_log('LOAD', "load_file(#{path.inspect}#{other_args})")
